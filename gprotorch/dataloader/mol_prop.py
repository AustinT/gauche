"""
Instantiation of the abstract data loader class for
molecular property prediction datasets.
"""

import itertools
import re

import graphein.molecule as gm
import numpy as np
import pandas as pd
import selfies as sf
from gprotorch.dataloader import DataLoader
from rdkit.Chem import AllChem, Descriptors, MolFromSmiles
from sklearn.feature_extraction.text import CountVectorizer


class DataLoaderMP(DataLoader):
    def __init__(self):
        super(DataLoaderMP, self).__init__()
        self.task = "molecular_property_prediction"
        self._features = None
        self._labels = None

    @property
    def features(self):
        return self._features

    @features.setter
    def features(self, value):
        self._features = value

    @property
    def labels(self):
        return self._labels

    @labels.setter
    def labels(self, value):
        self._labels = value

    def validate(self, drop=True):
        """Checks if the features are valid SMILES strings and (potentially)
        drops the entries that are not.

        :param drop: whether to drop invalid entries
        :type drop: bool
        """

        invalid_idx = []

        # iterate through the features
        for i in range(len(self.features)):

            # try to convert each SMILES to an rdkit molecule
            mol = MolFromSmiles(self.features[i])

            # if it does not work, save the index and print its position to the console
            if mol is None:
                invalid_idx.append(i)
                print(f"Invalid SMILES at position {i+1}: {self.features[i]}")

        if drop:
            self.features = np.delete(self.features, invalid_idx).tolist()
            self.labels = np.delete(self.labels, invalid_idx)

<<<<<<< HEAD
    def featurize(self, representation, bond_radius=3, nBits=2048, graphein_config=None, max_ngram=5):
=======
    def featurize(
        self,
        representation,
        bond_radius=3,
        nBits=2048,
        graphein_config=None,
        max_ngram=5,
    ):
>>>>>>> 86195c62
        """Transforms SMILES into the specified molecular representation.

        :param representation: the desired molecular representation, one of [fingerprints, fragments, fragprints]
        :type representation: str
        :param bond_radius: int giving the bond radius for Morgan fingerprints. Default is 3
        :type bond_radius: int
        :param nBits: int giving the bit vector length for Morgan fingerprints. Default is 2048
        :type nBits: int
        """

        # auxiliary function to calculate the fingerprint representation of a molecule
        def fingerprints():

            rdkit_mols = [MolFromSmiles(smiles) for smiles in self.features]
            fps = [
                AllChem.GetMorganFingerprintAsBitVect(
                    mol, bond_radius, nBits=nBits
                )
                for mol in rdkit_mols
            ]

            return np.asarray(fps)

        # auxiliary function to calculate the fragment representation of a molecule
        def fragments():

            # descList[115:] contains fragment-based features only
            # (https://www.rdkit.org/docs/source/rdkit.Chem.Fragments.html)
            # Update: in the new RDKit version the indices are [124:]
            fragments = {d[0]: d[1] for d in Descriptors.descList[124:]}
            frags = np.zeros((len(self.features), len(fragments)))
            for i in range(len(self.features)):
                mol = MolFromSmiles(self.features[i])
                try:
                    features = [fragments[d](mol) for d in fragments]
                except:
                    raise Exception(f"molecule {i} is not canonicalised")

                frags[i, :] = features

            return frags

        def graphs():
            return [
                gm.construct_graph(smiles=i, config=graphein_config)
                for i in self.features
            ]

        # auxiliary function to calculate bag of character representation of a molecular string
        def bag_of_characters(selfies=False):
            if selfies:  # convert SMILES to SELFIES
                strings = [
                    sf.encoder(self.features[i])
                    for i in range(len(self.features))
                ]
            else:  # otherwise stick with SMILES
                strings = self.features

            # extract bag of character (boc) representation from strings
            cv = CountVectorizer(
                ngram_range=(1, max_ngram), analyzer="char", lowercase=False
            )
            return cv.fit_transform(strings).toarray()

        valid_representations = [
            "fingerprints",
            "fragments",
            "fragprints",
            "graphs",
            "bag_of_smiles",
            "bag_of_selfies",
        ]

        if representation == "fingerprints":

            self.features = fingerprints()

        elif representation == "fragments":

            self.features = fragments()

        elif representation == "fragprints":

            self.features = np.concatenate(
                (fingerprints(), fragments()), axis=1
            )

        elif representation == "bag_of_selfies":

            self.features = bag_of_characters(selfies=True)

        elif representation == "bag_of_smiles":

            self.features = bag_of_characters()

        elif representation == "graphs":

            self.features = graphs()

        else:

            raise Exception(
                f"The specified representation choice {representation} is not a valid option."
                f"Choose between {valid_representations}."
            )

    def load_benchmark(self, benchmark, path):
        """Loads features and labels from one of the included benchmark datasets
        and feeds them into the DataLoader.

<<<<<<< HEAD
        Args:
            benchmark: the benchmark dataset to be loaded, one of
            [Photoswitch, Photoswitch_E_n_pi, Photoswitch_Z_pi_pi, Photoswitch_Z_n_pi,
            ESOL, FreeSolv, Lipophilicity]
            path: the path to the dataset in csv format

=======
        :param benchmark: the benchmark dataset to be loaded, one of
            ``[Photoswitch, ESOL, FreeSolv, Lipophilicity]``.
        :type benchmark: str
        :param path: the path to the dataset in csv format
        :type path: str
>>>>>>> 86195c62
        """

        benchmarks = {
            "Photoswitch": {
                "features": "SMILES",
                "labels": "E isomer pi-pi* wavelength in nm",
            },
            "Photoswitch_E_n_pi": {
                "features": "SMILES",
                "labels": "E isomer n-pi* wavelength in nm",
            },
            "Photoswitch_Z_pi_pi": {
                "features": "SMILES",
                "labels": "Z isomer pi-pi* wavelength in nm",
            },
            "Photoswitch_Z_n_pi": {
                "features": "SMILES",
                "labels": "Z isomer n-pi* wavelength in nm",
            },
            "ESOL": {
                "features": "smiles",
                "labels": "measured log solubility in mols per litre",
            },
            "FreeSolv": {"features": "smiles", "labels": "expt"},
            "Lipophilicity": {"features": "smiles", "labels": "exp"},
        }

        if benchmark in benchmarks:
            df = pd.read_csv(path)
            # drop nans from the datasets
            nans = df[benchmarks[benchmark]["labels"]].isnull().to_list()
            nan_indices = [nan for nan, x in enumerate(nans) if x]
            self.features = (
                df[benchmarks[benchmark]["features"]]
                .drop(nan_indices)
                .to_list()
            )
            self.labels = (
                df[benchmarks[benchmark]["labels"]]
                .dropna()
                .to_numpy()
                .reshape(-1, 1)
            )

        else:

            raise ValueError(
                f"The specified benchmark choice ({benchmark}) is not a valid option. "
                f"Choose one of {list(benchmarks.keys())}."
            )


if __name__ == "__main__":
    loader = DataLoaderMP()
    loader.load_benchmark("ESOL", "../../data/property_prediction/ESOL.csv")
    print(loader)<|MERGE_RESOLUTION|>--- conflicted
+++ resolved
@@ -63,9 +63,6 @@
             self.features = np.delete(self.features, invalid_idx).tolist()
             self.labels = np.delete(self.labels, invalid_idx)
 
-<<<<<<< HEAD
-    def featurize(self, representation, bond_radius=3, nBits=2048, graphein_config=None, max_ngram=5):
-=======
     def featurize(
         self,
         representation,
@@ -74,7 +71,6 @@
         graphein_config=None,
         max_ngram=5,
     ):
->>>>>>> 86195c62
         """Transforms SMILES into the specified molecular representation.
 
         :param representation: the desired molecular representation, one of [fingerprints, fragments, fragprints]
@@ -185,20 +181,11 @@
         """Loads features and labels from one of the included benchmark datasets
         and feeds them into the DataLoader.
 
-<<<<<<< HEAD
-        Args:
-            benchmark: the benchmark dataset to be loaded, one of
-            [Photoswitch, Photoswitch_E_n_pi, Photoswitch_Z_pi_pi, Photoswitch_Z_n_pi,
-            ESOL, FreeSolv, Lipophilicity]
-            path: the path to the dataset in csv format
-
-=======
         :param benchmark: the benchmark dataset to be loaded, one of
             ``[Photoswitch, ESOL, FreeSolv, Lipophilicity]``.
         :type benchmark: str
         :param path: the path to the dataset in csv format
         :type path: str
->>>>>>> 86195c62
         """
 
         benchmarks = {
