--- conflicted
+++ resolved
@@ -3,9 +3,9 @@
 Author: Ryan-Rhys Griffiths and Austin Tripp 2022
 """
 
+import torch
 from gpytorch.kernels import Kernel
 from gpytorch.kernels.kernel import default_postprocess_script
-import torch
 
 
 def batch_tanimoto_sim(
@@ -13,7 +13,6 @@
 ) -> torch.Tensor:
     """
     Tanimoto between two batched tensors, across last 2 dimensions.
-
     eps argument ensures numerical stability if all zero tensors are added.
     """
     # Tanimoto distance is proportional to (<x, y>) / (||x||^2 + ||y||^2 - <x, y>) where x and y are bit vectors
@@ -38,7 +37,6 @@
     def _sim(self, x1, x2, postprocess, x1_eq_x2=False, metric="tanimoto"):
         r"""
         Computes the similarity between x1 and x2
-
         Args:
             :attr: `x1`: (Tensor `n x d` or `b x n x d`):
                 First set of data where b is a batch dimension
@@ -50,52 +48,14 @@
                 Is x1 equal to x2
             :attr: `metric` (str):
                 String specifying the similarity metric. One of ['tanimoto']
-
         Returns:
             (:class:`Tensor`, :class:`Tensor) corresponding to the similarity matrix between `x1` and `x2`
         """
 
-<<<<<<< HEAD
-        # Extend this list when including new metrics
-
-        if metric not in ["tanimoto"]:
-            raise RuntimeError(
-                "Similarity metric not supported. Available options are 'tanimoto'"
-            )
-
-        # Branch for Tanimoto metric
-        if metric == "tanimoto":
-
-            # Tanimoto distance is proportional to (<x, y>) / (||x||^2 + ||y||^2 - <x, y>) where x and y are bit vectors
-
-            x1_norm = x1.pow(2).sum(
-                dim=-1, keepdim=True
-            )  # Compute the squared L2-norm of each datapoint
-            if x1_eq_x2 and not x1.requires_grad and not x2.requires_grad:
-                x2_norm = x1_norm
-            else:
-                x2_norm = x2.pow(2).sum(dim=-1, keepdim=False)
-
-            # The following code works for both the batch and non-batch cases
-            cross_product = x1.matmul(x2.transpose(-2, -1))
-
-            # Analogue of denominator in Tanimoto formula
-            denominator = x1_norm + x2_norm.squeeze(-1) - cross_product
-
-            res = cross_product / denominator
-
-            # if x1 and x2 are equal than the Tanimoto similarity is 1
-            if x1_eq_x2 and not x1.requires_grad and not x2.requires_grad:
-                res.diagonal(dim1=-2, dim2=-1).fill_(1)
-
-            # Zero out negative values
-            res.clamp_min_(0)
-=======
         # Branch for Tanimoto metric
         if metric == "tanimoto":
             res = batch_tanimoto_sim(x1, x2)
             res.clamp_min_(0)  # zero out negative values
->>>>>>> 885df655
             return self._postprocess(res) if postprocess else res
         else:
             raise RuntimeError(
@@ -106,18 +66,13 @@
 class BitKernel(Kernel):
     r"""
      Base class for test_kernels that operate on bit or count vectors such as ECFP fingerprints or RDKit fragments.
-
      In the typical use case, test_kernels inheriting from this class will specify a similarity metric such as Tanimoto,
      MinMax etc.
-
     .. note::
-
      This kernel does not have an `outputscale` parameter. To add a scaling parameter,
      decorate this kernel with a :class:`gpytorch.test_kernels.ScaleKernel`.
-
      This base :class:`BitKernel` class does not include a lengthscale parameter
      :math:`\Theta`, in contrast to many common kernel functions.
-
      Base Attributes:
      :attr:`metric` (str):
          The similarity metric to use. One of ['tanimoto'].
@@ -142,7 +97,6 @@
         r"""
         This is a helper method for computing the bit vector similarity between
         all pairs of points in x1 and x2.
-
         Args:
             :attr:`x1` (Tensor `n x d` or `b1 x ... x bk x n x d`):
                 First set of data.
@@ -150,7 +104,6 @@
                 Second set of data.
             :attr:`last_dim_is_batch` (tuple, optional):
                 Is the last dimension of the data a batch dimension or not?
-
         Returns:
             (:class:`Tensor`, :class:`Tensor) corresponding to the distance matrix between `x1` and `x2`.
             The shape depends on the kernel's mode
